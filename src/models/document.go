--- conflicted
+++ resolved
@@ -104,11 +104,6 @@
 		for i := 0; i < docType.NumField(); i++ {
 			field := docType.Field(i)
 			jsonTag := field.Tag.Get("json")
-<<<<<<< HEAD
-
-=======
-			
->>>>>>> dadf79cc
 			// Check if the key matches the JSON tag or field name
 			if jsonTag == key || field.Name == key {
 				fieldIndex = i
@@ -121,11 +116,6 @@
 			field := docValue.Field(fieldIndex)
 			if field.CanSet() {
 				valueReflect := reflect.ValueOf(value)
-<<<<<<< HEAD
-
-=======
-				
->>>>>>> dadf79cc
 				// Only update if the types match exactly (no conversion)
 				if valueReflect.Type() == field.Type() {
 					field.Set(valueReflect)
