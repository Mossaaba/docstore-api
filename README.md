# Document Store API

A RESTful document storage API built with Go, featuring a clean layered architecture and comprehensive testing. This project demonstrates CRUD operations with proper concurrency control, HTTP endpoints, and Swagger documentation.

## Features

- **RESTful API**: HTTP endpoints for document management
- **Layered Architecture**: Clean separation of concerns (Models → Services → Controllers)
- **Thread-Safe Operations**: Uses RWMutex for concurrent read/write access
- **Full CRUD Operations**: Create, Read, Update (PUT/PATCH), Delete, and List documents
- **Swagger Documentation**: Auto-generated API documentation
- **Comprehensive Testing**: Unit tests for all layers including concurrency testing
- **Error Handling**: Proper HTTP status codes and error messages

## Project Structure

```
docstore-api/
├── main.go                           # Application entry point
├── models/
│   ├── document.go                   # Document model and store
│   └── document_test.go              # Model layer tests
├── services/
│   ├── document_service.go           # Business logic layer
│   └── document_service_test.go      # Service layer tests
├── controllers/
│   ├── document_controller.go        # HTTP handlers
│   └── document_controller_test.go   # Controller layer tests
├── docs/                             # Swagger generated docs
├── go.mod                            # Go module dependencies
└── README.md                         # This file
```

## Quick Start

### Prerequisites
- Go 1.21 or higher (for local development)
- Docker and Docker Compose (recommended)

### Option 1: Docker (Recommended)

1. Clone the repository:
```bash
git clone <repository-url>
cd docstore-api
```

2. Run with Docker Compose:
```bash
# Production mode
make run
# or
docker-compose up -d

# Development mode with hot reload
make dev
# or
docker-compose -f docker-compose.dev.yml up --build
```

3. Access the API:
- **API Base URL**: http://localhost:8080/api/v1
- **Swagger UI**: http://localhost:8080/swagger/index.html

### Option 2: Local Development

1. Clone the repository:
```bash
git clone <repository-url>
cd docstore-api
```

2. Install dependencies:
```bash
go mod tidy
```

3. Generate Swagger documentation:
```bash
swag init
```

4. Run the API server:
```bash
go run main.go
```

5. Access the API:
- **API Base URL**: http://localhost:8080/api/v1
- **Swagger UI**: http://localhost:8080/swagger/index.html

### Running Tests

#### With Docker:
```bash
# Run tests in Docker
make test

# Run tests in production image
make docker-test
```

#### Local Development:
```bash
# Run all tests
go test ./...

# Run tests by layer
go test ./models
go test ./services  
go test ./controllers

# Run with coverage
go test -cover ./...

# Run with verbose output
go test -v ./...
```

## API Reference

### HTTP Endpoints

| Method | Endpoint | Description |
|--------|----------|-------------|
| POST | `/api/v1/documents` | Create a new document |
| GET | `/api/v1/documents` | List all documents |
| GET | `/api/v1/documents/{id}` | Get document by ID |
| PUT | `/api/v1/documents/{id}` | Update entire document |
| PATCH | `/api/v1/documents/{id}` | Partially update document |
| DELETE | `/api/v1/documents/{id}` | Delete document by ID |

### Document Structure
```json
{
    "id": "string",
    "name": "string", 
    "description": "string"
}
```

### Example API Calls

#### Create Document
```bash
curl -X POST http://localhost:8080/api/v1/documents \
  -H "Content-Type: application/json" \
  -d '{
    "id": "doc-1",
    "name": "My Document",
    "description": "A sample document"
  }'
```

#### Get Document
```bash
curl http://localhost:8080/api/v1/documents/doc-1
```

#### List All Documents
```bash
curl http://localhost:8080/api/v1/documents
```

#### Update Document (PUT)
```bash
curl -X PUT http://localhost:8080/api/v1/documents/doc-1 \
  -H "Content-Type: application/json" \
  -d '{
    "id": "doc-1",
    "name": "Updated Document Name",
    "description": "Updated description"
  }'
```

#### Partially Update Document (PATCH)
```bash
curl -X PATCH http://localhost:8080/api/v1/documents/doc-1 \
  -H "Content-Type: application/json" \
  -d '{
    "name": "Only Update Name"
  }'
```

#### Delete Document
```bash
curl -X DELETE http://localhost:8080/api/v1/documents/doc-1
```

### Response Codes

- `200 OK` - Successful GET request
- `201 Created` - Document created successfully
- `204 No Content` - Document deleted successfully
- `400 Bad Request` - Invalid JSON or request format
- `404 Not Found` - Document not found
- `409 Conflict` - Document with ID already exists

## Architecture

The application follows a clean 3-layer architecture:

### **Models Layer** (`models/`)
- **Document**: Core data structure
- **DocumentStore**: Thread-safe in-memory storage with full CRUD operations
- **Update Operations**: Full replacement (PUT) and partial updates (PATCH)
- Uses `sync.RWMutex` for concurrent access control

### **Services Layer** (`services/`)
- **DocumentService**: Business logic interface and implementation
- Abstracts storage operations from HTTP layer
- Handles business rules and validation

### **Controllers Layer** (`controllers/`)
- **DocumentController**: HTTP request handlers
- JSON serialization/deserialization
- HTTP status code management
- Swagger documentation annotations

### Data Flow
```
HTTP Request → Controller → Service → Model → Storage
HTTP Response ← Controller ← Service ← Model ← Storage
```

## Testing

The project includes comprehensive tests for all layers:

### **Models Layer Tests** (`models/document_test.go`)
- CRUD operations testing
- Thread-safety and concurrency tests
- Edge cases (duplicates, not found)
- Concurrent read/write scenarios

### **Services Layer Tests** (`services/document_service_test.go`)
- Business logic validation
- Error handling verification
- Full workflow testing
- Service interface compliance

### **Controllers Layer Tests** (`controllers/document_controller_test.go`)
- HTTP endpoint testing
- JSON request/response validation
- Status code verification
- Complete API workflow tests

### Test Commands

```bash
# Run all tests


# Run tests with coverage
go test -cover ./...

# Run specific layer tests
go test ./models -v
go test ./services -v
go test ./controllers -v

# Run with race detection
go test -race ./...

# Generate coverage report
go test -coverprofile=coverage.out ./...
go tool cover -html=coverage.out
```

<<<<<<< HEAD
## Docker Usage

### Available Make Commands

```bash
make help          # Show all available commands
make build         # Build production Docker image
make run           # Run in production mode
make dev           # Run in development mode with hot reload
make stop          # Stop running containers
make clean         # Remove containers and images
make logs          # Show application logs
make test          # Run tests in Docker
make health        # Check application health
```

### Docker Features

- **Multi-stage build**: Optimized production image (~10MB)
- **Security**: Non-root user, minimal attack surface
- **Hot reload**: Development mode with automatic restart
- **Health checks**: Built-in container health monitoring
- **Resource limits**: CPU and memory constraints
- **Nginx proxy**: Optional reverse proxy for production
- **SSL ready**: HTTPS configuration template included

## Docker Usage

### Common Commands

```bash
make help          # Show all available commands
make build         # Build production Docker image
make clean         # Remove containers, networks, images, and volumes
make prune         # Clean up unused Docker resources
make swagger       # Generate swagger documentation
make health        # Check application health
```

### Development Environment

```bash
# Start development with hot reload (detached)
make dev

# View development logs
make dev-logs

# Run tests in development container
make docker-test

# Stop development environment
make dev-stop

# Run tests locally
make test

# Run tests-coverage locally
make test-coverage
```

### Production Deployment

```bash
# Standard production deployment
make run           # Build and run production containers
make logs          # Show production logs
make stop          # Stop production containers


# Production with nginx reverse proxy
make prod          # Run with nginx reverse proxy
make prod-stop     # Stop nginx production setup

```

### Utility Commands

```bash
make shell         # Get shell access to running container
make image-size    # Show Docker image size
```

## To Do

1. Catch parameters in input rather than specify name and description
2. Add database persistence layer
3. Add authentication and authorization
4. Implement request validation middleware
5. Add metrics and monitoring  
=======


>>>>>>> 2e7f89a9
<|MERGE_RESOLUTION|>--- conflicted
+++ resolved
@@ -7,6 +7,7 @@
 - **RESTful API**: HTTP endpoints for document management
 - **Layered Architecture**: Clean separation of concerns (Models → Services → Controllers)
 - **Thread-Safe Operations**: Uses RWMutex for concurrent read/write access
+- **Full CRUD Operations**: Create, Read, Update (PUT/PATCH), Delete, and List documents
 - **Full CRUD Operations**: Create, Read, Update (PUT/PATCH), Delete, and List documents
 - **Swagger Documentation**: Auto-generated API documentation
 - **Comprehensive Testing**: Unit tests for all layers including concurrency testing
@@ -128,6 +129,8 @@
 | GET | `/api/v1/documents/{id}` | Get document by ID |
 | PUT | `/api/v1/documents/{id}` | Update entire document |
 | PATCH | `/api/v1/documents/{id}` | Partially update document |
+| PUT | `/api/v1/documents/{id}` | Update entire document |
+| PATCH | `/api/v1/documents/{id}` | Partially update document |
 | DELETE | `/api/v1/documents/{id}` | Delete document by ID |
 
 ### Document Structure
@@ -182,6 +185,26 @@
   }'
 ```
 
+#### Update Document (PUT)
+```bash
+curl -X PUT http://localhost:8080/api/v1/documents/doc-1 \
+  -H "Content-Type: application/json" \
+  -d '{
+    "id": "doc-1",
+    "name": "Updated Document Name",
+    "description": "Updated description"
+  }'
+```
+
+#### Partially Update Document (PATCH)
+```bash
+curl -X PATCH http://localhost:8080/api/v1/documents/doc-1 \
+  -H "Content-Type: application/json" \
+  -d '{
+    "name": "Only Update Name"
+  }'
+```
+
 #### Delete Document
 ```bash
 curl -X DELETE http://localhost:8080/api/v1/documents/doc-1
@@ -204,6 +227,8 @@
 - **Document**: Core data structure
 - **DocumentStore**: Thread-safe in-memory storage with full CRUD operations
 - **Update Operations**: Full replacement (PUT) and partial updates (PATCH)
+- **DocumentStore**: Thread-safe in-memory storage with full CRUD operations
+- **Update Operations**: Full replacement (PUT) and partial updates (PATCH)
 - Uses `sync.RWMutex` for concurrent access control
 
 ### **Services Layer** (`services/`)
@@ -267,7 +292,6 @@
 go tool cover -html=coverage.out
 ```
 
-<<<<<<< HEAD
 ## Docker Usage
 
 ### Available Make Commands
@@ -358,7 +382,4 @@
 3. Add authentication and authorization
 4. Implement request validation middleware
 5. Add metrics and monitoring  
-=======
-
-
->>>>>>> 2e7f89a9
+
